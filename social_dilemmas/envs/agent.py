--- conflicted
+++ resolved
@@ -104,23 +104,14 @@
     def get_map(self):
         return self.grid
 
-<<<<<<< HEAD
     def return_valid_pos(self, new_pos):
         """Checks that the next pos is legal, if not return current pos"""
         ego_new_pos = new_pos  # self.translate_pos_to_egocentric_coord(new_pos)
-=======
-    def get_next_pos(self, new_pos):
-        ego_new_pos = self.translate_pos_to_egocentric_coord(new_pos)
->>>>>>> e5c44267
         new_row, new_col = ego_new_pos
         # you can't walk through walls
         temp_pos = new_pos.copy()
         if self.grid[new_row, new_col] == '@':
             temp_pos = self.get_pos()
-<<<<<<< HEAD
-=======
-
->>>>>>> e5c44267
         return temp_pos
 
     def update_agent_pos(self, new_pos):
@@ -139,14 +130,8 @@
         # you can't walk through walls
         temp_pos = new_pos.copy()
         if self.grid[new_row, new_col] == '@':
-<<<<<<< HEAD
             new_pos = self.get_pos()
         self.set_pos(new_pos)
-=======
-            temp_pos = self.get_pos()
-
-        self.set_pos(temp_pos)
->>>>>>> e5c44267
         # TODO(ev) list array consistency
         return self.get_pos(), np.array(old_pos)
 
