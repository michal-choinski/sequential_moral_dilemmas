import numpy as np

from social_dilemmas.envs.agent import HarvestAgent
from social_dilemmas.constants import HARVEST_MAP
from social_dilemmas.envs.map_env import MapEnv

APPLE_RADIUS = 2

COLOURS = {' ': [0, 0, 0],  # Black background
           '': [195, 0, 255],  # Board walls
           '@': [195, 0, 255],  # Board walls
           'A': [0, 255, 0],  # Green apples
           'P': [0, 255, 255],  # Player #FIXME(ev) agents need to have different colors
           'F': [255, 255, 0]}  # Yellow firing beam

# the axes look like
# graphic is here to help me get my head in order
# WARNING: increasing array position in the direction of down
# so for example if you move_left when facing left
# your y position decreases.
#         ^
#         |
#         U
#         P
# <--LEFT*RIGHT---->
#         D
#         O
#         W
#         N
#         |

# Currently on the display though we are off by 90 degrees

# FIXME(EV) the axes are 10000000% rotated oddly
# use keyword names so that it's easy to understand what the agent is calling
ACTIONS = {'MOVE_LEFT': [-1, 0],  # Move left
           'MOVE_RIGHT': [1, 0],  # Move right
           'MOVE_UP': [0, -1],  # Move up
           'MOVE_DOWN': [0, 1],  # Move down
           'STAY': [0, 0],  # don't move
           'TURN_CLOCKWISE': [[0, -1], [1, 0]],  # Rotate counter clockwise
           'TURN_COUNTERCLOCKWISE': [[0, 1], [-1, 0]],  # Move right
           'FIRE': 5}  # Fire 5 squares forward #FIXME(ev) is the firing in a straight line?

SPAWN_PROB = [0, 0.005, 0.02, 0.05]

ORIENTATIONS = {'LEFT': [-1, 0],
                'RIGHT': [1, 0],
                'UP': [0, 1],
                'DOWN': [0, -1]}


# FIXME(ev) this whole thing is in serious need of some abstraction
# FIXME(ev) switching betewen types and lists in a pretty arbitrary manner


class HarvestEnv(MapEnv):

    def __init__(self, ascii_map=HARVEST_MAP, num_agents=1, render=False):
        super().__init__(ascii_map, COLOURS, num_agents, render)
        # set up the list of spawn points
        self.spawn_points = []
        self.apple_points = []
        self.wall_points = []
        self.firing_points = []
        for row in range(self.base_map.shape[0]):
            for col in range(self.base_map.shape[1]):
                if self.base_map[row, col] == 'P':
                    self.spawn_points.append([row, col])
                elif self.base_map[row, col] == 'A':
                    self.apple_points.append([row, col])
                elif self.base_map[row, col] == '@':
                    self.wall_points.append([row, col])
        # TODO(ev) this call should be in the superclass
        self.setup_agents()

    # FIXME(ev) action_space should really be defined in the agents
    @property
    def action_space(self):
        pass

    @property
    def observation_space(self):
        pass

    # TODO(ev) this can probably be moved into the superclass
    def setup_agents(self):
        for i in range(self.num_agents):
            agent_id = 'agent-' + str(i)
            self.agents[agent_id] = self.create_agent(agent_id)

    # TODO(ev) this can probably be moved into the superclass
    def reset_map(self):
        self.map = np.full((len(self.base_map), len(self.base_map[0])), ' ')

        self.build_walls()
        self.update_map_apples(self.apple_points)

        # TODO(ev) this needs to be moved into the executor as well
        for agent in self.agents.values():
            agent.update_map_agent_pos(self.spawn_point())
            agent.update_map_agent_rot(self.spawn_rotation())

    # FIXME(ev) most of this is general and can be moved, only apples need to be done here
    def update_map(self, agent_actions):
        """Converts agent action tuples into a new map and new agent positions

        Parameters
        ----------
        agent_actions: dict
            dict with agent_id as key and action as value
        Returns
        -------
        new_map: numpy ndarray
            the updated map to store
        agent_pos: list of tuples with keys as agent ids
        """

        # clean firing points out
        self.clean_firing_points()

        # FIXME(ev) walls are not showing up in the map
        # Move the agents
        for agent_id, action in agent_actions.items():
            agent = self.agents[agent_id]
            selected_action = ACTIONS[action]
            # TODO(ev) do we overlay firing over the agent or what?
            if 'MOVE' in action or 'STAY' in action:
                # rotate the selected action appropriately
                rot_action = self.rotate_action(selected_action, agent.get_orientation())
                new_pos = agent.get_pos() + rot_action
                self.reserved_slots.append((new_pos, 'P'))
            elif 'TURN' in action:
                new_rot = self.update_rotation(action, agent.get_orientation())
                agent.update_map_agent_rot(new_rot)
            else:
                self.reserved_slots.append(self.update_map_fire(agent.get_pos().tolist(),
                                                                agent.get_orientation()))


    def execute_reservations(self):
        curr_agent_pos = [agent.get_pos() for agent in self.agents.values()]
        # split the reservations into three
        agent_moves = []
        apple_pos = []
        firing_pos = []
        for slot in self.reserved_slots:
            row, col = slot[0], slot[1]
            if slot[2] == 'P':
                agent_moves.append([row, col])
            elif slot[2] == 'A':
                apple_pos.append([row, col])
            else:
                firing_pos.append([row, col])
        # First move the agents in a conflict-free way
        for move in agent_moves:
            if move in curr_agent_pos

        agent.update_map_agent_pos(new_pos)
        # Next fire the beams
        # update the apples

        self.update_map_apples(new_apples)

<<<<<<< HEAD
        # clean firing points out
        self.clean_firing_points()


    def custom_map_update(self):
        "See parent class"
        # spawn the apples
        new_apples = self.spawn_apples()
        self.reserved_slots.append(new_apples)

=======
>>>>>>> 5a143bde
    def clean_firing_points(self):
        agent_pos = []
        for agent in self.agents.values():
            agent_pos.append(agent.get_pos().tolist())
        for i in range(len(self.firing_points)):
            row, col = self.firing_points[i]
            if [row, col] not in agent_pos:
                self.map[row, col] = ' '
            else:
                # put the agent back if they were temporarily obscured by the firing beam
                self.map[row, col] = 'P'

    def create_agent(self, agent_id, *args):
        """Takes an agent id and agents args and returns an agent"""
        # FIXME(ev) the agent window is currently a magic number
        return HarvestAgent(agent_id, self.spawn_point(), self.spawn_rotation(), self, 3)

    def spawn_apples(self):
        # iterate over the spawn points in self.ascii_map and compare it with
        # current points in self.map

        new_apple_points = []
        for i in range(len(self.apple_points)):
            row, col = self.apple_points[i]
            window = self.return_view(self.apple_points[i], APPLE_RADIUS, APPLE_RADIUS)
            num_apples = self.count_apples(window)
            spawn_prob = SPAWN_PROB[min(num_apples, 3)]
            rand_num = np.random.rand(1)[0]
            if rand_num < spawn_prob:
                new_apple_points.append((row, col, 'A'))
        return new_apple_points

    def count_apples(self, window):
        # compute how many apples are in window
        unique, counts = np.unique(window, return_counts=True)
        counts_dict = dict(zip(unique, counts))
        num_apples = counts_dict.get('A', 0)
        return num_apples

    def build_walls(self):
        for i in range(len(self.wall_points)):
            row, col = self.wall_points[i]
            self.map[row, col] = '@'

    # FIXME(ev) this is probably shared by every env
    def spawn_point(self):
        """Returns a randomly selected spawn point"""
        not_occupied = False
        rand_int = 0
        # select a spawn point
        while not not_occupied:
            num_ints = len(self.spawn_points)
            rand_int = np.random.randint(num_ints)
            spawn_point = self.spawn_points[rand_int]
            # FIXME(ev) this will break when we implement rotation colors
            if self.map[spawn_point[0], spawn_point[1]] != 'P':
                not_occupied = True
        return np.array(self.spawn_points[rand_int])

    def spawn_rotation(self):
        """Return a randomly selected initial rotation for an agent"""
        rand_int = np.random.randint(len(ORIENTATIONS.keys()))
        return list(ORIENTATIONS.keys())[rand_int]

    def update_map_fire(self, firing_pos, firing_orientation):
        num_fire_cells = 5
        start_pos = np.asarray(firing_pos)
        firing_direction = ORIENTATIONS[firing_orientation]
        firing_points = []
        for i in range(num_fire_cells):
            next_cell = start_pos + firing_direction
            if self.test_if_in_bounds(next_cell) and self.map[next_cell[0], next_cell[1]] != '@':
                self.map[next_cell[0], next_cell[1]] = 'F'
                firing_points.append((next_cell[0], next_cell[1], 'F'))
                start_pos += firing_direction
            else:
                break
        return firing_points

    # def update_map(self, points_list):
    #     """Takes in a list of tuples consisting of ('row',
    #  'col', 'new_ascii_char' and makes a new map"""

    def update_map_apples(self, new_apple_points):
        for i in range(len(new_apple_points)):
            row, col = new_apple_points[i]
            if self.map[row, col] != 'P':
                # FIXME(ev) what if a firing beam is here at this time?
                self.map[row, col] = 'A'

    # FIXME(ev) this can be a general property of map_env or a util
    def rotate_action(self, action_vec, orientation):
        # WARNING: Note, we adopt the physics convention that \theta=0 is in the +y direction
        if orientation == 'UP':
            return action_vec
        elif orientation == 'LEFT':
            return self.rotate_left(action_vec)
        elif orientation == 'RIGHT':
            return self.rotate_right(action_vec)
        else:
            return self.rotate_left(self.rotate_left(action_vec))

    def rotate_left(self, action_vec):
        return np.dot(ACTIONS['TURN_COUNTERCLOCKWISE'], action_vec)

    def rotate_right(self, action_vec):
        return np.dot(ACTIONS['TURN_CLOCKWISE'], action_vec)

    # FIXME(ev) this should be an agent property
    def update_rotation(self, action, curr_orientation):
        if action == 'TURN_COUNTERCLOCKWISE':
            if curr_orientation == 'LEFT':
                return 'DOWN'
            elif curr_orientation == 'DOWN':
                return 'RIGHT'
            elif curr_orientation == 'RIGHT':
                return 'UP'
            else:
                return 'LEFT'
        else:
            if curr_orientation == 'LEFT':
                return 'UP'
            elif curr_orientation == 'UP':
                return 'RIGHT'
            elif curr_orientation == 'RIGHT':
                return 'DOWN'
            else:
                return 'LEFT'

    # FIXME(ev) this definitely should go into utils or the general agent class
    def test_if_in_bounds(self, pos):
        """Checks if a selected cell is outside the range of the map"""
        if pos[0] < 0 or pos[0] >= self.map.shape[0]:
            return False
        elif pos[1] < 0 or pos[1] >= self.map.shape[1]:
            return False
        else:
            return True<|MERGE_RESOLUTION|>--- conflicted
+++ resolved
@@ -139,6 +139,8 @@
 
 
     def execute_reservations(self):
+        # clean firing points out
+        self.clean_firing_points()
         curr_agent_pos = [agent.get_pos() for agent in self.agents.values()]
         # split the reservations into three
         agent_moves = []
@@ -162,19 +164,12 @@
 
         self.update_map_apples(new_apples)
 
-<<<<<<< HEAD
-        # clean firing points out
-        self.clean_firing_points()
-
-
     def custom_map_update(self):
         "See parent class"
         # spawn the apples
         new_apples = self.spawn_apples()
         self.reserved_slots.append(new_apples)
 
-=======
->>>>>>> 5a143bde
     def clean_firing_points(self):
         agent_pos = []
         for agent in self.agents.values():
