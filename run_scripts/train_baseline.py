--- conflicted
+++ resolved
@@ -15,17 +15,10 @@
 FLAGS = tf.app.flags.FLAGS
 
 tf.app.flags.DEFINE_string(
-<<<<<<< HEAD
     'exp_name', 'test_dir',
     'Name of the ray_results experiment directory where results are stored.')
 tf.app.flags.DEFINE_string(
     'env', 'harvest',
-=======
-    'exp_name', None,
-    'Name of the ray_results experiment directory where results are stored.')
-tf.app.flags.DEFINE_string(
-    'env', 'cleanup',
->>>>>>> d289973a
     'Name of the environment to rollout. Can be cleanup or harvest.')
 tf.app.flags.DEFINE_string(
     'algorithm', 'A3C',
@@ -34,9 +27,6 @@
     'num_agents', 5,
     'Number of agent policies')
 tf.app.flags.DEFINE_integer(
-<<<<<<< HEAD
-    'num_cpus', 39,
-=======
     'train_batch_size', 30000,
     'Size of the total dataset over which one epoch is computed.')
 tf.app.flags.DEFINE_integer(
@@ -47,7 +37,6 @@
     'Total number of steps to train for')
 tf.app.flags.DEFINE_integer(
     'num_cpus', 2,
->>>>>>> d289973a
     'Number of available CPUs')
 tf.app.flags.DEFINE_integer(
     'num_gpus', 0,
@@ -132,11 +121,7 @@
 
     # hyperparams
     config.update({
-<<<<<<< HEAD
-                "train_batch_size": 2000,
-=======
                 "train_batch_size": train_batch_size,
->>>>>>> d289973a
                 "horizon": 1000,
                 # "lr_schedule":
                 # [[0, hparams['lr_init']],
@@ -184,15 +169,9 @@
             "run": alg_run,
             "env": env_name,
             "stop": {
-<<<<<<< HEAD
-                "training_iteration": 10000
-            },
-            'checkpoint_freq': 500,
-=======
-                "training_iteration": FLAGS.training_iterations
+      "training_iteration": FLAGS.training_iterations
             },
             'checkpoint_freq': FLAGS.checkpoint_frequency,
->>>>>>> d289973a
             "config": config,
             'upload_dir': 's3://eugene.experiments/causal_reward/test_baseline_harvest2'
         }
