"""Defines a multi-agent controller to rollout environment episodes w/
   agent policies."""

from social_dilemmas.envs.harvest import HarvestEnv
import utility_funcs
import numpy as np
import os
import sys
import shutil


<<<<<<< HEAD
# TODO: Agents incorporated and controlled from here.
=======
VID_PATH = "/home/natasha/Dropbox (MIT)/Projects/AgentEmpathy/vids/"
>>>>>>> f2908a9a


class Controller(object):

    def __init__(self):
        self.env = HarvestEnv(num_agents=1, render=True)
        self.env.reset()

        # TODO: initialize agents here

<<<<<<< HEAD
    def rollout_and_render(self, horizon=50, render_frames=False,
                           render_full_vid=True, path=None):
=======
    def rollout_and_render(self, horizon=50, render_frames=False, 
                           render_full_vid=True, vid_path=VID_PATH):
        actions = []
>>>>>>> f2908a9a
        rewards = []
        observations = []

        if render_full_vid:
<<<<<<< HEAD
            if path is None:
                path = os.path.abspath(os.path.dirname(__file__)) + '/videos'
                if not os.path.exists(path):
                    os.makedirs(path)
            images_path = path + '/images/'
            if not os.path.exists(images_path):
                os.makedirs(images_path)

=======
            shape = self.env.map.shape
            full_obs = [np.zeros((shape[0],shape[1],3), dtype=np.uint8) for i in range(horizon)]
        
>>>>>>> f2908a9a
        for i in range(horizon):
            # TODO: use agent policy not just random actions
            rand_action = np.random.randint(8)
            obs, rew, dones, info, = self.env.step({'agent-0': rand_action})

            print("timestep", i, "action", rand_action, "reward", rew['agent-0'])
            sys.stdout.flush()

            if render_frames:
                self.env.render_map()

            if render_full_vid:
                rgb_arr = self.env.map_to_colors()
                full_obs[i] = rgb_arr.astype(np.uint8)

            observations.append(obs['agent-0'])
            rewards.append(rew['agent-0'])

        if render_full_vid:
<<<<<<< HEAD
            utility_funcs.make_video_from_image_dir(path, img_folder=images_path)

            # Clean up images
            shutil.rmtree(images_path)


if __name__ == '__main__':
    c = Controller()
    c.rollout_and_render()
=======
            utility_funcs.make_video_from_rgb_imgs(full_obs, vid_path)


if __name__=='__main__':
    if len(sys.argv) > 1:
        vid_path = sys.argv[1]
    else:
        vid_path = VID_PATH

    c = Controller()
    c.rollout_and_render(vid_path=vid_path)
    
>>>>>>> f2908a9a
<|MERGE_RESOLUTION|>--- conflicted
+++ resolved
@@ -8,14 +8,6 @@
 import sys
 import shutil
 
-
-<<<<<<< HEAD
-# TODO: Agents incorporated and controlled from here.
-=======
-VID_PATH = "/home/natasha/Dropbox (MIT)/Projects/AgentEmpathy/vids/"
->>>>>>> f2908a9a
-
-
 class Controller(object):
 
     def __init__(self):
@@ -24,19 +16,12 @@
 
         # TODO: initialize agents here
 
-<<<<<<< HEAD
     def rollout_and_render(self, horizon=50, render_frames=False,
                            render_full_vid=True, path=None):
-=======
-    def rollout_and_render(self, horizon=50, render_frames=False, 
-                           render_full_vid=True, vid_path=VID_PATH):
-        actions = []
->>>>>>> f2908a9a
         rewards = []
         observations = []
 
         if render_full_vid:
-<<<<<<< HEAD
             if path is None:
                 path = os.path.abspath(os.path.dirname(__file__)) + '/videos'
                 if not os.path.exists(path):
@@ -45,11 +30,9 @@
             if not os.path.exists(images_path):
                 os.makedirs(images_path)
 
-=======
             shape = self.env.map.shape
             full_obs = [np.zeros((shape[0],shape[1],3), dtype=np.uint8) for i in range(horizon)]
         
->>>>>>> f2908a9a
         for i in range(horizon):
             # TODO: use agent policy not just random actions
             rand_action = np.random.randint(8)
@@ -69,27 +52,16 @@
             rewards.append(rew['agent-0'])
 
         if render_full_vid:
-<<<<<<< HEAD
-            utility_funcs.make_video_from_image_dir(path, img_folder=images_path)
+            import ipdb; ipdb.set_trace()
+            utility_funcs.make_video_from_rgb_imgs(full_obs, path)
 
             # Clean up images
             shutil.rmtree(images_path)
 
-
-if __name__ == '__main__':
+if __name__=='__main__':
     c = Controller()
-    c.rollout_and_render()
-=======
-            utility_funcs.make_video_from_rgb_imgs(full_obs, vid_path)
-
-
-if __name__=='__main__':
     if len(sys.argv) > 1:
         vid_path = sys.argv[1]
+        c.rollout_and_render(path=vid_path)
     else:
-        vid_path = VID_PATH
-
-    c = Controller()
-    c.rollout_and_render(vid_path=vid_path)
-    
->>>>>>> f2908a9a
+        c.rollout_and_render()
